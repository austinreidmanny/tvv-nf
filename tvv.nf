--- conflicted
+++ resolved
@@ -314,14 +314,7 @@
     """
 }
 
-<<<<<<< HEAD
-/*
-process classifyReads {
-    // Now that the contigs are assembled and classified, I would like to also do a metatranscriptomic
-    // census of just the (lightly processed/cleaned) unassembled reads
-=======
 process classifyContigs {
->>>>>>> 59e8f056
 
     // Save classifications files
     publishDir path: "${params.outputDirectory}/analysis/09_classification/",
@@ -354,8 +347,4 @@
     --threads $task.cpus
     """
 }
-<<<<<<< HEAD
-*/
-=======
-
->>>>>>> 59e8f056
+
